--- conflicted
+++ resolved
@@ -1,16 +1,8 @@
 <svg
-<<<<<<< HEAD
 	xmlns="http://www.w3.org/2000/svg"
 	class="h-6 w-6 stroke-current text-grey-800"
 	fill="none"
 	viewBox="0 0 24 24"
-=======
-  xmlns="http://www.w3.org/2000/svg"
-  class="h-6 w-6"
-  fill="none"
-  viewBox="0 0 24 24"
-  stroke="currentColor"
->>>>>>> 83a7a109
 >
   <path
     stroke-linecap="round"
